--- conflicted
+++ resolved
@@ -16,10 +16,7 @@
 	"testing"
 
 	"github.com/youtube/vitess/go/testfiles"
-<<<<<<< HEAD
-=======
 	"github.com/youtube/vitess/go/vt/vtgate/vindexes"
->>>>>>> 0698355f
 )
 
 // hashIndex satisfies Functional, Unique.
@@ -27,22 +24,14 @@
 
 func (v *hashIndex) String() string { return v.name }
 func (*hashIndex) Cost() int        { return 1 }
-<<<<<<< HEAD
-func (*hashIndex) Verify(VCursor, interface{}, []byte) (bool, error) {
-=======
 func (*hashIndex) Verify(vindexes.VCursor, interface{}, []byte) (bool, error) {
->>>>>>> 0698355f
 	return false, nil
 }
 func (*hashIndex) Map(vindexes.VCursor, []interface{}) ([][]byte, error) { return nil, nil }
 func (*hashIndex) Create(vindexes.VCursor, interface{}) error            { return nil }
 func (*hashIndex) Delete(vindexes.VCursor, []interface{}, []byte) error  { return nil }
 
-<<<<<<< HEAD
-func newHashIndex(name string, _ map[string]interface{}) (Vindex, error) {
-=======
 func newHashIndex(name string, _ map[string]interface{}) (vindexes.Vindex, error) {
->>>>>>> 0698355f
 	return &hashIndex{name: name}, nil
 }
 
@@ -51,22 +40,14 @@
 
 func (v *lookupIndex) String() string { return v.name }
 func (*lookupIndex) Cost() int        { return 2 }
-<<<<<<< HEAD
-func (*lookupIndex) Verify(VCursor, interface{}, []byte) (bool, error) {
-=======
 func (*lookupIndex) Verify(vindexes.VCursor, interface{}, []byte) (bool, error) {
->>>>>>> 0698355f
 	return false, nil
 }
 func (*lookupIndex) Map(vindexes.VCursor, []interface{}) ([][]byte, error) { return nil, nil }
 func (*lookupIndex) Create(vindexes.VCursor, interface{}, []byte) error    { return nil }
 func (*lookupIndex) Delete(vindexes.VCursor, []interface{}, []byte) error  { return nil }
 
-<<<<<<< HEAD
-func newLookupIndex(name string, _ map[string]interface{}) (Vindex, error) {
-=======
 func newLookupIndex(name string, _ map[string]interface{}) (vindexes.Vindex, error) {
->>>>>>> 0698355f
 	return &lookupIndex{name: name}, nil
 }
 
@@ -75,11 +56,7 @@
 
 func (v *multiIndex) String() string { return v.name }
 func (*multiIndex) Cost() int        { return 3 }
-<<<<<<< HEAD
-func (*multiIndex) Verify(VCursor, interface{}, []byte) (bool, error) {
-=======
 func (*multiIndex) Verify(vindexes.VCursor, interface{}, []byte) (bool, error) {
->>>>>>> 0698355f
 	return false, nil
 }
 func (*multiIndex) Map(vindexes.VCursor, []interface{}) ([][][]byte, error) { return nil, nil }
@@ -90,28 +67,11 @@
 	return &multiIndex{name: name}, nil
 }
 
-<<<<<<< HEAD
-func newMultiIndex(name string, _ map[string]interface{}) (Vindex, error) {
-	return &multiIndex{name: name}, nil
-}
-
-=======
->>>>>>> 0698355f
 // costlyIndex satisfies Lookup, NonUnique.
 type costlyIndex struct{ name string }
 
 func (v *costlyIndex) String() string { return v.name }
 func (*costlyIndex) Cost() int        { return 10 }
-<<<<<<< HEAD
-func (*costlyIndex) Verify(VCursor, interface{}, []byte) (bool, error) {
-	return false, nil
-}
-func (*costlyIndex) Map(VCursor, []interface{}) ([][][]byte, error) { return nil, nil }
-func (*costlyIndex) Create(VCursor, interface{}, []byte) error      { return nil }
-func (*costlyIndex) Delete(VCursor, []interface{}, []byte) error    { return nil }
-
-func newCostlyIndex(name string, _ map[string]interface{}) (Vindex, error) {
-=======
 func (*costlyIndex) Verify(vindexes.VCursor, interface{}, []byte) (bool, error) {
 	return false, nil
 }
@@ -120,21 +80,10 @@
 func (*costlyIndex) Delete(vindexes.VCursor, []interface{}, []byte) error    { return nil }
 
 func newCostlyIndex(name string, _ map[string]interface{}) (vindexes.Vindex, error) {
->>>>>>> 0698355f
 	return &costlyIndex{name: name}, nil
 }
 
 func init() {
-<<<<<<< HEAD
-	Register("hash", newHashIndex)
-	Register("lookup", newLookupIndex)
-	Register("multi", newMultiIndex)
-	Register("costly", newCostlyIndex)
-}
-
-func TestPlan(t *testing.T) {
-	vschema, err := LoadFile(locateFile("schema_test.json"))
-=======
 	vindexes.Register("hash_test", newHashIndex)
 	vindexes.Register("lookup_test", newLookupIndex)
 	vindexes.Register("multi", newMultiIndex)
@@ -143,7 +92,6 @@
 
 func TestPlan(t *testing.T) {
 	vschema, err := vindexes.LoadFile(locateFile("schema_test.json"))
->>>>>>> 0698355f
 	if err != nil {
 		t.Fatal(err)
 	}
@@ -151,36 +99,22 @@
 	testFile(t, "filter_cases.txt", vschema)
 	testFile(t, "select_cases.txt", vschema)
 	testFile(t, "postprocess_cases.txt", vschema)
-<<<<<<< HEAD
-	testFile(t, "generator_cases.txt", vschema)
-=======
 	testFile(t, "wireup_cases.txt", vschema)
->>>>>>> 0698355f
 	testFile(t, "dml_cases.txt", vschema)
 	testFile(t, "unsupported_cases.txt", vschema)
 }
 
 func TestOne(t *testing.T) {
-<<<<<<< HEAD
-	vschema, err := LoadFile(locateFile("schema_test.json"))
-=======
 	vschema, err := vindexes.LoadFile(locateFile("schema_test.json"))
->>>>>>> 0698355f
 	if err != nil {
 		t.Fatal(err)
 	}
 	testFile(t, "onecase.txt", vschema)
 }
 
-<<<<<<< HEAD
-func testFile(t *testing.T, filename string, vschema *VSchema) {
-	for tcase := range iterateExecFile(filename) {
-		plan, err := BuildPlan(tcase.input, vschema)
-=======
 func testFile(t *testing.T, filename string, vschema *vindexes.VSchema) {
 	for tcase := range iterateExecFile(filename) {
 		plan, err := Build(tcase.input, vschema)
->>>>>>> 0698355f
 		var out string
 		if err != nil {
 			out = err.Error()
