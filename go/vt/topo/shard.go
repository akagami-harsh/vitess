/*
Copyright 2017 Google Inc.

Licensed under the Apache License, Version 2.0 (the "License");
you may not use this file except in compliance with the License.
You may obtain a copy of the License at

    http://www.apache.org/licenses/LICENSE-2.0

Unless required by applicable law or agreed to in writing, software
distributed under the License is distributed on an "AS IS" BASIS,
WITHOUT WARRANTIES OR CONDITIONS OF ANY KIND, either express or implied.
See the License for the specific language governing permissions and
limitations under the License.
*/

package topo

import (
	"encoding/hex"
	"path"
	"reflect"
	"sort"
	"strings"
	"sync"

	"golang.org/x/net/context"
	"vitess.io/vitess/go/vt/proto/vtrpc"
	"vitess.io/vitess/go/vt/vterrors"

  "github.com/golang/protobuf/proto"

	"vitess.io/vitess/go/event"
	"vitess.io/vitess/go/trace"
	"vitess.io/vitess/go/vt/concurrency"
	"vitess.io/vitess/go/vt/key"
	"vitess.io/vitess/go/vt/log"
	"vitess.io/vitess/go/vt/topo/events"
	"vitess.io/vitess/go/vt/topo/topoproto"

	topodatapb "vitess.io/vitess/go/vt/proto/topodata"
)

// Functions for dealing with shard representations in topology.

// addCells will merge both cells list, settling on nil if either list is empty
func addCells(left, right []string) []string {
	if len(left) == 0 || len(right) == 0 {
		return nil
	}

	for _, cell := range right {
		if !InCellList(cell, left) {
			left = append(left, cell)
		}
	}
	return left
}

// removeCellsFromList will remove the cells from the provided list. It returns
// the new list, and a boolean that indicates the returned list is empty.
func removeCellsFromList(toRemove, fullList []string) []string {
	leftoverCells := make([]string, 0)
	for _, cell := range fullList {
		if !InCellList(cell, toRemove) {
			leftoverCells = append(leftoverCells, cell)
		}
	}
	return leftoverCells
}

// removeCells will remove the cells from the provided list. It returns
// the new list, and a boolean that indicates the returned list is empty.
func removeCells(cells, toRemove, fullList []string) ([]string, bool) {
	// The assumption here is we already migrated something,
	// and we're reverting that part. So we're gonna remove
	// records only.
	leftoverCells := make([]string, 0, len(cells))
	if len(cells) == 0 {
		// we migrated all the cells already, take the full list
		// and remove all the ones we're not reverting
		for _, cell := range fullList {
			if !InCellList(cell, toRemove) {
				leftoverCells = append(leftoverCells, cell)
			}
		}
	} else {
		// we migrated a subset of the cells,
		// remove the ones we're reverting
		for _, cell := range cells {
			if !InCellList(cell, toRemove) {
				leftoverCells = append(leftoverCells, cell)
			}
		}
	}

	if len(leftoverCells) == 0 {
		// we don't have any cell left, we need to clear this record
		return nil, true
	}

	return leftoverCells, false
}

// IsShardUsingRangeBasedSharding returns true if the shard name
// implies it is using range based sharding.
func IsShardUsingRangeBasedSharding(shard string) bool {
	return strings.Contains(shard, "-")
}

// ValidateShardName takes a shard name and sanitizes it, and also returns
// the KeyRange.
func ValidateShardName(shard string) (string, *topodatapb.KeyRange, error) {
	if !IsShardUsingRangeBasedSharding(shard) {
		return shard, nil, nil
	}

	parts := strings.Split(shard, "-")
	if len(parts) != 2 {
		return "", nil, vterrors.Errorf(vtrpc.Code_INVALID_ARGUMENT, "invalid shardId, can only contain one '-': %v", shard)
	}

	keyRange, err := key.ParseKeyRangeParts(parts[0], parts[1])
	if err != nil {
		return "", nil, err
	}

	if len(keyRange.End) > 0 && string(keyRange.Start) >= string(keyRange.End) {
		return "", nil, vterrors.Errorf(vtrpc.Code_INVALID_ARGUMENT, "out of order keys: %v is not strictly smaller than %v", hex.EncodeToString(keyRange.Start), hex.EncodeToString(keyRange.End))
	}

	return strings.ToLower(shard), keyRange, nil
}

// ShardInfo is a meta struct that contains metadata to give the data
// more context and convenience. This is the main way we interact with a shard.
type ShardInfo struct {
	keyspace  string
	shardName string
	version   Version
	*topodatapb.Shard
}

// NewShardInfo returns a ShardInfo basing on shard with the
// keyspace / shard. This function should be only used by Server
// implementations.
func NewShardInfo(keyspace, shard string, value *topodatapb.Shard, version Version) *ShardInfo {
	return &ShardInfo{
		keyspace:  keyspace,
		shardName: shard,
		version:   version,
		Shard:     value,
	}
}

// Keyspace returns the keyspace a shard belongs to.
func (si *ShardInfo) Keyspace() string {
	return si.keyspace
}

// ShardName returns the shard name for a shard.
func (si *ShardInfo) ShardName() string {
	return si.shardName
}

// Version returns the shard version from last time it was read or updated.
func (si *ShardInfo) Version() Version {
	return si.version
}

// HasMaster returns true if the Shard has an assigned Master.
func (si *ShardInfo) HasMaster() bool {
	return !topoproto.TabletAliasIsZero(si.Shard.MasterAlias)
}

// GetShard is a high level function to read shard data.
// It generates trace spans.
func (ts *Server) GetShard(ctx context.Context, keyspace, shard string) (*ShardInfo, error) {
	span := trace.NewSpanFromContext(ctx)
	span.StartClient("TopoServer.GetShard")
	span.Annotate("keyspace", keyspace)
	span.Annotate("shard", shard)
	defer span.Finish()

	shardPath := path.Join(KeyspacesPath, keyspace, ShardsPath, shard, ShardFile)
	data, version, err := ts.globalCell.Get(ctx, shardPath)
	if err != nil {
		return nil, err
	}

	value := &topodatapb.Shard{}
	if err = proto.Unmarshal(data, value); err != nil {
		return nil, vterrors.Wrapf(err, "GetShard(%v,%v): bad shard data", keyspace, shard)
	}
	return &ShardInfo{
		keyspace:  keyspace,
		shardName: shard,
		version:   version,
		Shard:     value,
	}, nil
}

// updateShard updates the shard data, with the right version.
// It also creates a span, and dispatches the event.
func (ts *Server) updateShard(ctx context.Context, si *ShardInfo) error {
	span := trace.NewSpanFromContext(ctx)
	span.StartClient("TopoServer.UpdateShard")
	span.Annotate("keyspace", si.keyspace)
	span.Annotate("shard", si.shardName)
	defer span.Finish()

	data, err := proto.Marshal(si.Shard)
	if err != nil {
		return err
	}
	shardPath := path.Join(KeyspacesPath, si.keyspace, ShardsPath, si.shardName, ShardFile)
	newVersion, err := ts.globalCell.Update(ctx, shardPath, data, si.version)
	if err != nil {
		return err
	}
	si.version = newVersion

	event.Dispatch(&events.ShardChange{
		KeyspaceName: si.Keyspace(),
		ShardName:    si.ShardName(),
		Shard:        si.Shard,
		Status:       "updated",
	})
	return nil
}

// UpdateShardFields is a high level helper to read a shard record, call an
// update function on it, and then write it back. If the write fails due to
// a version mismatch, it will re-read the record and retry the update.
// If the update succeeds, it returns the updated ShardInfo.
// If the update method returns ErrNoUpdateNeeded, nothing is written,
// and nil,nil is returned.
//
// Note the callback method takes a ShardInfo, so it can get the
// keyspace and shard from it, or use all the ShardInfo methods.
func (ts *Server) UpdateShardFields(ctx context.Context, keyspace, shard string, update func(*ShardInfo) error) (*ShardInfo, error) {
	for {
		si, err := ts.GetShard(ctx, keyspace, shard)
		if err != nil {
			return nil, err
		}
		if err = update(si); err != nil {
			if IsErrType(err, NoUpdateNeeded) {
				return nil, nil
			}
			return nil, err
		}
		if err = ts.updateShard(ctx, si); !IsErrType(err, BadVersion) {
			return si, err
		}
	}
}

// CreateShard creates a new shard and tries to fill in the right information.
// This will lock the Keyspace, as we may be looking at other shard servedTypes.
// Using GetOrCreateShard is probably a better idea for most use cases.
func (ts *Server) CreateShard(ctx context.Context, keyspace, shard string) (err error) {
	// Lock the keyspace, because we'll be looking at ServedTypes.
	ctx, unlock, lockErr := ts.LockKeyspace(ctx, keyspace, "CreateShard")
	if lockErr != nil {
		return lockErr
	}
	defer unlock(&err)

	// validate parameters
	name, keyRange, err := ValidateShardName(shard)
	if err != nil {
		return err
	}

	value := &topodatapb.Shard{
		KeyRange: keyRange,
	}

	isMasterServing := true

	// start the shard IsMasterServing. If it overlaps with
	// other shards for some serving types, remove them.

	if IsShardUsingRangeBasedSharding(name) {
		// if we are using range-based sharding, we don't want
		// overlapping shards to all serve and confuse the clients.
		sis, err := ts.FindAllShardsInKeyspace(ctx, keyspace)
		if err != nil && !IsErrType(err, NoNode) {
			return err
		}
		for _, si := range sis {
			if si.KeyRange == nil || key.KeyRangesIntersect(si.KeyRange, keyRange) {
				isMasterServing = false
			}
		}
	}

	value.IsMasterServing = isMasterServing

	// Marshal and save.
	data, err := proto.Marshal(value)
	if err != nil {
		return err
	}
	shardPath := path.Join(KeyspacesPath, keyspace, ShardsPath, shard, ShardFile)
	if _, err := ts.globalCell.Create(ctx, shardPath, data); err != nil {
		// Return error as is, we need to propagate
		// ErrNodeExists for instance.
		return err
	}

	event.Dispatch(&events.ShardChange{
		KeyspaceName: keyspace,
		ShardName:    shard,
		Shard:        value,
		Status:       "created",
	})
	return nil
}

// GetOrCreateShard will return the shard object, or create one if it doesn't
// already exist. Note the shard creation is protected by a keyspace Lock.
func (ts *Server) GetOrCreateShard(ctx context.Context, keyspace, shard string) (si *ShardInfo, err error) {
	si, err = ts.GetShard(ctx, keyspace, shard)
	if !IsErrType(err, NoNode) {
		return
	}

	// create the keyspace, maybe it already exists
	if err = ts.CreateKeyspace(ctx, keyspace, &topodatapb.Keyspace{}); err != nil && !IsErrType(err, NodeExists) {
		return nil, vterrors.Wrapf(err, "CreateKeyspace(%v) failed", keyspace)
	}

	// now try to create with the lock, may already exist
	if err = ts.CreateShard(ctx, keyspace, shard); err != nil && !IsErrType(err, NodeExists) {
		return nil, vterrors.Wrapf(err, "CreateShard(%v/%v) failed", keyspace, shard)
	}

	// try to read the shard again, maybe someone created it
	// in between the original GetShard and the LockKeyspace
	return ts.GetShard(ctx, keyspace, shard)
}

// DeleteShard wraps the underlying conn.Delete
// and dispatches the event.
func (ts *Server) DeleteShard(ctx context.Context, keyspace, shard string) error {
	shardPath := path.Join(KeyspacesPath, keyspace, ShardsPath, shard, ShardFile)
	if err := ts.globalCell.Delete(ctx, shardPath, nil); err != nil {
		return err
	}
	event.Dispatch(&events.ShardChange{
		KeyspaceName: keyspace,
		ShardName:    shard,
		Shard:        nil,
		Status:       "deleted",
	})
	return nil
}

// GetTabletControl returns the Shard_TabletControl for the given tablet type,
// or nil if it is not in the map.
func (si *ShardInfo) GetTabletControl(tabletType topodatapb.TabletType) *topodatapb.Shard_TabletControl {
	for _, tc := range si.TabletControls {
		if tc.TabletType == tabletType {
			return tc
		}
	}
	return nil
}

// UpdateSourceBlacklistedTables will add or remove the listed tables
// in the shard record's TabletControl structures. Note we don't
// support a lot of the corner cases:
// - only support one table list per shard. If we encounter a different
//   table list that the provided one, we error out.
// - we don't support DisableQueryService at the same time as BlacklistedTables,
//   because it's not used in the same context (vertical vs horizontal sharding)
//
// This function should be called while holding the keyspace lock.
func (si *ShardInfo) UpdateSourceBlacklistedTables(ctx context.Context, tabletType topodatapb.TabletType, cells []string, remove bool, tables []string) error {
	if err := CheckKeyspaceLocked(ctx, si.keyspace); err != nil {
		return err
	}
	tc := si.GetTabletControl(tabletType)
	if tc == nil {
		// handle the case where the TabletControl object is new
		if remove {
			// we try to remove from something that doesn't exist,
			// log, but we're done.
			log.Warningf("Trying to remove TabletControl.BlacklistedTables for missing type %v in shard %v/%v", tabletType, si.keyspace, si.shardName)
			return nil
		}

		// trying to add more constraints with no existing record
		si.TabletControls = append(si.TabletControls, &topodatapb.Shard_TabletControl{
			TabletType:        tabletType,
			Cells:             cells,
			BlacklistedTables: tables,
		})
		return nil
	}

	// we have an existing record, check table lists matches and
<<<<<<< HEAD
=======
	// DisableQueryService is not set
	if tc.DisableQueryService {
		return vterrors.Errorf(vtrpc.Code_FAILED_PRECONDITION, "cannot safely alter BlacklistedTables as DisableQueryService is set for shard %v/%v", si.keyspace, si.shardName)
	}

>>>>>>> 8913fcf0
	if remove {
		si.removeCellsFromTabletControl(tc, tabletType, cells)
	} else {
		if !reflect.DeepEqual(tc.BlacklistedTables, tables) {
			return vterrors.Errorf(vtrpc.Code_INVALID_ARGUMENT, "trying to use two different sets of blacklisted tables for shard %v/%v: %v and %v", si.keyspace, si.shardName, tc.BlacklistedTables, tables)
		}

		tc.Cells = addCells(tc.Cells, cells)
	}
	return nil
}

<<<<<<< HEAD
=======
// UpdateDisableQueryService will make sure the disableQueryService is
// set appropriately in the shard record. Note we don't support a lot
// of the corner cases:
// - we don't support DisableQueryService at the same time as BlacklistedTables,
//   because it's not used in the same context (vertical vs horizontal sharding)
// This function should be called while holding the keyspace lock.
func (si *ShardInfo) UpdateDisableQueryService(ctx context.Context, tabletType topodatapb.TabletType, cells []string, disableQueryService bool) error {
	if err := CheckKeyspaceLocked(ctx, si.keyspace); err != nil {
		return err
	}
	tc := si.GetTabletControl(tabletType)
	if tc == nil {
		// handle the case where the TabletControl object is new
		if disableQueryService {
			si.TabletControls = append(si.TabletControls, &topodatapb.Shard_TabletControl{
				TabletType:          tabletType,
				Cells:               cells,
				DisableQueryService: true,
				BlacklistedTables:   nil,
			})
		}
		return nil
	}

	// we have an existing record, check table list is empty and
	// DisableQueryService is set
	if len(tc.BlacklistedTables) > 0 {
		return vterrors.Errorf(vtrpc.Code_FAILED_PRECONDITION, "cannot safely alter DisableQueryService as BlacklistedTables is set")
	}
	if !tc.DisableQueryService {
		// This code is unreachable because we always delete the control record when we enable QueryService.
		return vterrors.Errorf(vtrpc.Code_INVALID_ARGUMENT, "cannot safely alter DisableQueryService as DisableQueryService is not set, this record should not be there for shard %v/%v", si.keyspace, si.shardName)
	}

	if disableQueryService {
		tc.Cells = addCells(tc.Cells, cells)
	} else {
		if tc.Frozen {
			return vterrors.Errorf(vtrpc.Code_INVALID_ARGUMENT, "migrate has gone past the point of no return, cannot re-enable serving for %v/%v", si.keyspace, si.shardName)
		}
		si.removeCellsFromTabletControl(tc, tabletType, cells)
	}
	return nil
}

>>>>>>> 8913fcf0
func (si *ShardInfo) removeCellsFromTabletControl(tc *topodatapb.Shard_TabletControl, tabletType topodatapb.TabletType, cells []string) {
	result := removeCellsFromList(cells, tc.Cells)
	if len(result) == 0 {
		// we don't have any cell left, we need to clear this record
		var tabletControls []*topodatapb.Shard_TabletControl
		for _, tc := range si.TabletControls {
			if tc.TabletType != tabletType {
				tabletControls = append(tabletControls, tc)
			}
		}
		si.TabletControls = tabletControls
	} else {
		tc.Cells = result
	}
}

// GetServedType returns the Shard_ServedType for a TabletType, or nil
func (si *ShardInfo) GetServedType(tabletType topodatapb.TabletType) *topodatapb.Shard_ServedType {
	for _, st := range si.ServedTypes {
		if st.TabletType == tabletType {
			return st
		}
	}
	return nil
}

//
// Utility functions for shards
//

// InCellList returns true if the cell list is empty,
// or if the passed cell is in the cell list.
func InCellList(cell string, cells []string) bool {
	if len(cells) == 0 {
		return true
	}
	for _, c := range cells {
		if c == cell {
			return true
		}
	}
	return false
}

// FindAllTabletAliasesInShard uses the replication graph to find all the
// tablet aliases in the given shard.
//
// It can return ErrPartialResult if some cells were not fetched,
// in which case the result only contains the cells that were fetched.
//
// The tablet aliases are sorted by cell, then by UID.
func (ts *Server) FindAllTabletAliasesInShard(ctx context.Context, keyspace, shard string) ([]*topodatapb.TabletAlias, error) {
	return ts.FindAllTabletAliasesInShardByCell(ctx, keyspace, shard, nil)
}

// FindAllTabletAliasesInShardByCell uses the replication graph to find all the
// tablet aliases in the given shard.
//
// It can return ErrPartialResult if some cells were not fetched,
// in which case the result only contains the cells that were fetched.
//
// The tablet aliases are sorted by cell, then by UID.
func (ts *Server) FindAllTabletAliasesInShardByCell(ctx context.Context, keyspace, shard string, cells []string) ([]*topodatapb.TabletAlias, error) {
	span := trace.NewSpanFromContext(ctx)
	span.StartLocal("topo.FindAllTabletAliasesInShardbyCell")
	span.Annotate("keyspace", keyspace)
	span.Annotate("shard", shard)
	span.Annotate("num_cells", len(cells))
	defer span.Finish()
	ctx = trace.NewContext(ctx, span)
	var err error

	// The caller intents to all cells
	if len(cells) == 0 {
		cells, err = ts.GetCellInfoNames(ctx)
		if err != nil {
			return nil, err
		}
	}

	// read the shard information to find the cells
	si, err := ts.GetShard(ctx, keyspace, shard)
	if err != nil {
		return nil, err
	}

	resultAsMap := make(map[string]*topodatapb.TabletAlias)
	if si.HasMaster() {
		if InCellList(si.MasterAlias.Cell, cells) {
			resultAsMap[topoproto.TabletAliasString(si.MasterAlias)] = si.MasterAlias
		}
	}

	// read the replication graph in each cell and add all found tablets
	wg := sync.WaitGroup{}
	mutex := sync.Mutex{}
	rec := concurrency.AllErrorRecorder{}
	result := make([]*topodatapb.TabletAlias, 0, len(resultAsMap))
	for _, cell := range cells {
		wg.Add(1)
		go func(cell string) {
			defer wg.Done()
			sri, err := ts.GetShardReplication(ctx, cell, keyspace, shard)
<<<<<<< HEAD
			switch {
			case err == nil:
				mutex.Lock()
				for _, node := range sri.Nodes {
					resultAsMap[topoproto.TabletAliasString(node.TabletAlias)] = node.TabletAlias
				}
				mutex.Unlock()
			case IsErrType(err, NoNode):
				// There is no shard replication for this shard in this cell. NOOP
			default:
				rec.RecordError(fmt.Errorf("GetShardReplication(%v, %v, %v) failed: %v", cell, keyspace, shard, err))
=======
			if err != nil {
				rec.RecordError(vterrors.Wrapf(err, "GetShardReplication(%v, %v, %v) failed", cell, keyspace, shard))
>>>>>>> 8913fcf0
				return
			}
		}(cell)
	}
	wg.Wait()
	err = nil
	if rec.HasErrors() {
		log.Warningf("FindAllTabletAliasesInShard(%v,%v): got partial result: %v", keyspace, shard, rec.Error())
		err = NewError(PartialResult, shard)
	}

	for _, a := range resultAsMap {
		v := *a
		result = append(result, &v)
	}
	sort.Sort(topoproto.TabletAliasList(result))
	return result, err
}

// GetTabletMapForShard returns the tablets for a shard. It can return
// ErrPartialResult if it couldn't read all the cells, or all
// the individual tablets, in which case the map is valid, but partial.
// The map is indexed by topoproto.TabletAliasString(tablet alias).
func (ts *Server) GetTabletMapForShard(ctx context.Context, keyspace, shard string) (map[string]*TabletInfo, error) {
	return ts.GetTabletMapForShardByCell(ctx, keyspace, shard, nil)
}

// GetTabletMapForShardByCell returns the tablets for a shard. It can return
// ErrPartialResult if it couldn't read all the cells, or all
// the individual tablets, in which case the map is valid, but partial.
// The map is indexed by topoproto.TabletAliasString(tablet alias).
func (ts *Server) GetTabletMapForShardByCell(ctx context.Context, keyspace, shard string, cells []string) (map[string]*TabletInfo, error) {
	// if we get a partial result, we keep going. It most likely means
	// a cell is out of commission.
	aliases, err := ts.FindAllTabletAliasesInShardByCell(ctx, keyspace, shard, cells)
	if err != nil && !IsErrType(err, PartialResult) {
		return nil, err
	}

	// get the tablets for the cells we were able to reach, forward
	// ErrPartialResult from FindAllTabletAliasesInShard
	result, gerr := ts.GetTabletMap(ctx, aliases)
	if gerr == nil && err != nil {
		gerr = err
	}
	return result, gerr
}<|MERGE_RESOLUTION|>--- conflicted
+++ resolved
@@ -28,7 +28,7 @@
 	"vitess.io/vitess/go/vt/proto/vtrpc"
 	"vitess.io/vitess/go/vt/vterrors"
 
-  "github.com/golang/protobuf/proto"
+	"github.com/golang/protobuf/proto"
 
 	"vitess.io/vitess/go/event"
 	"vitess.io/vitess/go/trace"
@@ -402,14 +402,6 @@
 	}
 
 	// we have an existing record, check table lists matches and
-<<<<<<< HEAD
-=======
-	// DisableQueryService is not set
-	if tc.DisableQueryService {
-		return vterrors.Errorf(vtrpc.Code_FAILED_PRECONDITION, "cannot safely alter BlacklistedTables as DisableQueryService is set for shard %v/%v", si.keyspace, si.shardName)
-	}
-
->>>>>>> 8913fcf0
 	if remove {
 		si.removeCellsFromTabletControl(tc, tabletType, cells)
 	} else {
@@ -422,54 +414,6 @@
 	return nil
 }
 
-<<<<<<< HEAD
-=======
-// UpdateDisableQueryService will make sure the disableQueryService is
-// set appropriately in the shard record. Note we don't support a lot
-// of the corner cases:
-// - we don't support DisableQueryService at the same time as BlacklistedTables,
-//   because it's not used in the same context (vertical vs horizontal sharding)
-// This function should be called while holding the keyspace lock.
-func (si *ShardInfo) UpdateDisableQueryService(ctx context.Context, tabletType topodatapb.TabletType, cells []string, disableQueryService bool) error {
-	if err := CheckKeyspaceLocked(ctx, si.keyspace); err != nil {
-		return err
-	}
-	tc := si.GetTabletControl(tabletType)
-	if tc == nil {
-		// handle the case where the TabletControl object is new
-		if disableQueryService {
-			si.TabletControls = append(si.TabletControls, &topodatapb.Shard_TabletControl{
-				TabletType:          tabletType,
-				Cells:               cells,
-				DisableQueryService: true,
-				BlacklistedTables:   nil,
-			})
-		}
-		return nil
-	}
-
-	// we have an existing record, check table list is empty and
-	// DisableQueryService is set
-	if len(tc.BlacklistedTables) > 0 {
-		return vterrors.Errorf(vtrpc.Code_FAILED_PRECONDITION, "cannot safely alter DisableQueryService as BlacklistedTables is set")
-	}
-	if !tc.DisableQueryService {
-		// This code is unreachable because we always delete the control record when we enable QueryService.
-		return vterrors.Errorf(vtrpc.Code_INVALID_ARGUMENT, "cannot safely alter DisableQueryService as DisableQueryService is not set, this record should not be there for shard %v/%v", si.keyspace, si.shardName)
-	}
-
-	if disableQueryService {
-		tc.Cells = addCells(tc.Cells, cells)
-	} else {
-		if tc.Frozen {
-			return vterrors.Errorf(vtrpc.Code_INVALID_ARGUMENT, "migrate has gone past the point of no return, cannot re-enable serving for %v/%v", si.keyspace, si.shardName)
-		}
-		si.removeCellsFromTabletControl(tc, tabletType, cells)
-	}
-	return nil
-}
-
->>>>>>> 8913fcf0
 func (si *ShardInfo) removeCellsFromTabletControl(tc *topodatapb.Shard_TabletControl, tabletType topodatapb.TabletType, cells []string) {
 	result := removeCellsFromList(cells, tc.Cells)
 	if len(result) == 0 {
@@ -573,7 +517,6 @@
 		go func(cell string) {
 			defer wg.Done()
 			sri, err := ts.GetShardReplication(ctx, cell, keyspace, shard)
-<<<<<<< HEAD
 			switch {
 			case err == nil:
 				mutex.Lock()
@@ -585,10 +528,6 @@
 				// There is no shard replication for this shard in this cell. NOOP
 			default:
 				rec.RecordError(fmt.Errorf("GetShardReplication(%v, %v, %v) failed: %v", cell, keyspace, shard, err))
-=======
-			if err != nil {
-				rec.RecordError(vterrors.Wrapf(err, "GetShardReplication(%v, %v, %v) failed", cell, keyspace, shard))
->>>>>>> 8913fcf0
 				return
 			}
 		}(cell)
