--- conflicted
+++ resolved
@@ -67,11 +67,7 @@
 	return metric.Value, metric.Err
 }
 
-<<<<<<< HEAD
-// ReadThrottleMetric returns a metrics for the given probe. Either by explicit query
-=======
 // ReadThrottleMetric returns a metric for the given probe. Either by explicit query
->>>>>>> 1514987e
 // or via SHOW SLAVE STATUS
 func ReadThrottleMetric(probe *Probe, clusterName string, overrideGetMetricFunc func() *MySQLThrottleMetric) (mySQLThrottleMetric *MySQLThrottleMetric) {
 	if mySQLThrottleMetric := getCachedMySQLThrottleMetric(probe); mySQLThrottleMetric != nil {
